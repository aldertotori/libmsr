--- conflicted
+++ resolved
@@ -1,12 +1,8 @@
 .*.swp
 *.o
-<<<<<<< HEAD
 app
 Wgremlin.c
 *.so
 cab*
-=======
-*.so
 pebs
 
->>>>>>> 38a38fde
