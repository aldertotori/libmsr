.*.swp
*.o
<<<<<<< HEAD
*.so
=======
app
Wgremlin.c
*.so
cab*
>>>>>>> 7e583a51
<|MERGE_RESOLUTION|>--- conflicted
+++ resolved
@@ -1,10 +1,6 @@
 .*.swp
 *.o
-<<<<<<< HEAD
-*.so
-=======
 app
 Wgremlin.c
 *.so
 cab*
->>>>>>> 7e583a51
