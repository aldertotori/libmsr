--- conflicted
+++ resolved
@@ -62,21 +62,12 @@
 	dump_thermal_terse(stdout);	
 	fprintf(stdout, "\n");
 
-<<<<<<< HEAD
-    // TODO: fix this later
-	//read_rapl_data(0,&r1);
-	//read_rapl_data(1,&r2);
-	fprintf(stdout, "Power Socket/PKG/DRAM: %d %8.4lf %8.4lf \n", 0, r1.pkg_watts, r1.dram_watts);
-	fprintf(stdout, "Power Socket/PKG/DRAM: %d %8.4lf %8.4lf \n", 1, r2.pkg_watts, r2.dram_watts);
-=======
     // TODO: may need changes after batch is fixed
     unsigned sock_idx;
     for (sock_idx = 0; sock_idx < sockets; sock_idx++)
     {
         poll_rapl_data(sock_idx, rd);
         fprintf(stdout, "Power Socket/PKG/DRAM: %d %8.4lf %8.4lf \n", sock_idx, rd->pkg_watts, rd->dram_watts);
-    }
->>>>>>> f92ac621
 
 	tout_val.it_interval.tv_sec = 0;
 	tout_val.it_interval.tv_usec = 0;
