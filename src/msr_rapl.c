/* msr_rapl.c
 */

#include <stdio.h>
#include <stdint.h>
#include <stddef.h>
#include <assert.h>
#include "msr_core.h"
#include "msr_rapl.h"
#define LIBMSR_DEBUG
/* 
 * Macros 
 */

/* MASK_RANGE
 * Create a mask from bit m to n. 
 * 63 >= m >= n >= 0
 * Example:  MASK_RANGE(4,2) -->     (((1<<((4)-(2)+1))-1)<<(2)) 
 * 				     (((1<<          3)-1)<<(2))
 * 				     ((               4-1)<<(2))
 * 				     (                  3)<<(2))
 * 				     (                       24) = b11000
 */ 				 
#define MASK_RANGE(m,n) ((((uint64_t)1<<((m)-(n)+1))-1)<<(n))	// m>=n

/* MASK_VAL
 * Return the value of x after applying bitmask (m,n).
 * 63 >= m >= n >= 0
 * Example:  MASK_RANGE(17,4,2) --> 17&24 = b10001 & b11000 = b10000
 */
#define MASK_VAL(x,m,n) (((uint64_t)(x)&MASK_RANGE((m),(n)))>>(n))

/* UNIT_SCALE 
 * Calculates x/(2^y).  
 * Example:  The RAPL interface measures power in units of 1/(2^p) watts,
 * where is expressed as bits 0:3 of the RAPL_POWER_UNIT MSR, with the
 * default value y=b011 (thus 1/8th of a Watt).  Reading a power values
 * of x=b10000 translates into UNIT_SCALE(x,y) Watts, and a power cap of 
 * x Watts translates to a representation of UNIT_DESCALE(x,y) units.
 *
 */
#define UNIT_SCALE(x,y) ((x)/(double)(1<<(y)))
#define UNIT_DESCALE(x,y) ((x)*(double)(1<<(y)))




// Section 35.7
// Table 35-11.  MSRs supported by Intel processors based on Intel 
// microarchitecture code name Sandy Bridge.
// Model/family 06_2A, 06_2D.
#if (USE_062A || USE_062D)
#define MSR_RAPL_POWER_UNIT 		(0x606)	// ro
#define MSR_PKG_POWER_LIMIT 		(0x610) // rw
#define MSR_PKG_ENERGY_STATUS 		(0x611) // ro sic;  MSR_PKG_ENERY_STATUS
#define MSR_PKG_POWER_INFO 		(0x614) // rw (text states ro)
#define MSR_PP0_POWER_LIMIT 		(0x638) // rw
#define MSR_PP0_ENERY_STATUS 		(0x639) // ro
#define MSR_PP0_POLICY 			(0x63A) // rw
#define MSR_PP0_PERF_STATUS 		(0x63B) // ro
#endif

// Section 35.7.1
// Table 35-12. MSRs supported by second generation Intel Core processors 
// (Intel microarchitecture Code Name Sandy Bridge)
// Model/family 06_2AH
#if (USE_062A)
#define MSR_PP1_POWER_LIMIT 		(0x640) // rw
#define MSR_PP1_ENERGY_STATUS 		(0x641)	// ro.  sic; MSR_PP1_ENERY_STATUS
#define MSR_PP1_POLICY 			(0x642) // rw
#endif

// Section 35.7.2
// Table 35-13. Selected MSRs supported by Intel Xeon processors E5 Family 
// (based on Intel Microarchitecture code name Sandy Bridge) 
// Model/family 06_2DH
#if (USE_062D)
#define MSR_PKG_PERF_STATUS 		(0x613) // ro
#define MSR_DRAM_POWER_LIMIT 		(0x618) // rw	
#define MSR_DRAM_ENERGY_STATUS 		(0x619)	// ro.  sic; MSR_DRAM_ENERY_STATUS
#define MSR_DRAM_PERF_STATUS 		(0x61B) // ro
#define MSR_DRAM_POWER_INFO 		(0x61C) // rw (text states ro)
#endif

// Section 35.8.1
// Table 35-15. Selected MSRs supported by Intel Xeon processors E5 Family v2 
// (based on Intel microarchitecture code name Ivy Bridge) 
// Model/family 06_3EH.  
// The Intel documentation only lists this table of msrs; this may be an error.
#if (USE_063E)
#define MSR_PKG_PERF_STATUS 		(0x613) //
#define MSR_DRAM_POWER_LIMIT 		(0x618) //
#define MSR_DRAM_ENERGY_STATUS 		(0x619)	// sic; MSR_DRAM_ENERY_STATUS
#define MSR_DRAM_PERF_STATUS 		(0x61B) //
#define MSR_DRAM_POWER_INFO 		(0x61C) //
#endif

enum{
	BITS_TO_WATTS,
	WATTS_TO_BITS,
	BITS_TO_SECONDS,
	SECONDS_TO_BITS,
	BITS_TO_JOULES,
	JOULES_TO_BITS,
	NUM_XLATE
};

struct rapl_units{
	uint64_t msr_rapl_power_unit;	// raw msr value
	double seconds;
	double joules;
	double watts;
};

static void
translate( const int socket, uint64_t* bits, double* units, int type ){
	static int initialized=0;
	static struct rapl_units ru[NUM_SOCKETS];
	uint64_t val[NUM_SOCKETS];
	int i;
	if(!initialized){
		initialized=1;
		read_all_sockets( MSR_RAPL_POWER_UNIT, val );
		for(i=0; i<NUM_SOCKETS; i++){
			// See figure 14-16 for bit fields.
			//  1  1 1  1 1 
			//  9  6 5  2 1  8 7  4 3  0
			//
			//  1010 0001 0000 0000 0011
			//
			//     A    1    0    0    3
			//ru[i].msr_rapl_power_unit = 0xA1003;

			ru[i].msr_rapl_power_unit = val[i];
			// default is 1010b or 976 microseconds
			ru[i].seconds = 1.0/(double)( 1<<(MASK_VAL( ru[i].msr_rapl_power_unit, 19, 16 )));
			// default is 10000b or 15.3 microjoules
			ru[i].joules  = 1.0/(double)( 1<<(MASK_VAL( ru[i].msr_rapl_power_unit, 12,  8 )));
			// default is 0011b or 1/8 Watts
			ru[i].watts   = ((1.0)/((double)( 1<<(MASK_VAL( ru[i].msr_rapl_power_unit,  3,  0 )))));
		}	
	}
	switch(type){
		case BITS_TO_WATTS: 	*units = (double)(*bits)  * ru[socket].watts; 			break;
		case BITS_TO_SECONDS:	*units = (double)(*bits)  * ru[socket].seconds; 		break;
		case BITS_TO_JOULES:	*units = (double)(*bits)  * ru[socket].joules; 		break;
		case WATTS_TO_BITS:	*bits  = (uint64_t)(  (*units) / ru[socket].watts    ); 	break;
		case SECONDS_TO_BITS:	*bits  = (uint64_t)(  (*units) / ru[socket].seconds  ); 	break;
		case JOULES_TO_BITS:	*bits  = (uint64_t)(  (*units) / ru[socket].joules   ); 	break;
		default: 
			fprintf(stderr, "%s:%d  Unknown value %d.  This is bad.\n", __FILE__, __LINE__, type);  
			*bits = -1;
			*units= -1.0;
			break;
	}
}

struct rapl_power_info{
	uint64_t msr_pkg_power_info;	// raw msr values
	uint64_t msr_dram_power_info;

	double pkg_max_power;		// watts
	double pkg_min_power;
	double pkg_max_window;		// seconds
	double pkg_therm_power;		// watts

	double dram_max_power;		// watts
	double dram_min_power;
	double dram_max_window;		// seconds
	double dram_therm_power;	// watts
};

static void
get_rapl_power_info( const int socket, struct rapl_power_info *info){
	uint64_t val = 0;
	//info->msr_pkg_power_info  = 0x6845000148398;
	//info->msr_dram_power_info = 0x682d0001482d0;

	read_msr_by_coord( socket, 0, 0, MSR_PKG_POWER_INFO, &(info->msr_pkg_power_info) );
<<<<<<< HEAD
#ifdef RAPL_USE_DRAM
	read_msr_by_coord( socket, 0, 0, MSR_DRAM_POWER_INFO, &(info->msr_dram_power_info) );
#endif

=======
#ifdef RAPL_DRAM_AVAIL
	read_msr_by_coord( socket, 0, 0, MSR_DRAM_POWER_INFO, &(info->msr_dram_power_info) );
#endif
>>>>>>> ed3d197e
	// Note that the same units are used in both the PKG and DRAM domains.
	
	val = MASK_VAL( info->msr_pkg_power_info,  53, 48 );
	translate( socket, &val, &(info->pkg_max_window), BITS_TO_SECONDS );
	
	val = MASK_VAL( info->msr_pkg_power_info,  46, 32 );
	translate( socket, &val, &(info->pkg_max_power), BITS_TO_WATTS );

	val = MASK_VAL( info->msr_pkg_power_info,  30, 16 );
	translate( socket, &val, &(info->pkg_min_power), BITS_TO_WATTS );

	val = MASK_VAL( info->msr_pkg_power_info,  14,  0 );
	translate( socket, &val, &(info->pkg_therm_power), BITS_TO_WATTS );
#ifdef RAPL_USE_DRAM
	val = MASK_VAL( info->msr_dram_power_info, 53, 48 );
	translate( socket, &val, &(info->dram_max_window), BITS_TO_SECONDS );

	val = MASK_VAL( info->msr_dram_power_info, 46, 32 );
	translate( socket, &val, &(info->dram_max_power), BITS_TO_WATTS );

	val = MASK_VAL( info->msr_dram_power_info, 30, 16 );
	translate( socket, &val, &(info->dram_min_power), BITS_TO_WATTS );

	val = MASK_VAL( info->msr_dram_power_info, 14,  0 );
	translate( socket, &val, &(info->dram_therm_power), BITS_TO_WATTS );
#endif
}

static void
calc_rapl_limit(const int socket, struct rapl_limit* limit1, struct rapl_limit* limit2, struct rapl_limit* dram ){
	static struct rapl_power_info rpi[NUM_SOCKETS];
	static int initialized=0;
	uint64_t watts_bits=0, seconds_bits=0;
	int i;
	if(!initialized){
		initialized=1;
		for(i=0; i<NUM_SOCKETS; i++){
			get_rapl_power_info(i, &(rpi[i]));
		}
	}
	if(limit1){
		if (limit1->bits){
			// We have been given the bits to be written to the msr.
			// For sake of completeness, translate these into watts 
			// and seconds.
			watts_bits   = MASK_VAL( limit1->bits, 14,  0 );
			seconds_bits = MASK_VAL( limit1->bits, 23, 17 );

			translate( socket, &watts_bits, &limit1->watts, BITS_TO_WATTS );
			translate( socket, &seconds_bits, &limit1->seconds, BITS_TO_SECONDS );

		}else{
			// We have been given watts and seconds and need to translate
			// these into bit values.
			translate( socket, &watts_bits,   &limit1->watts,   WATTS_TO_BITS   );
			translate( socket, &seconds_bits, &limit1->seconds, SECONDS_TO_BITS );
#ifdef LIBMSR_DEBUG
			fprintf(stderr, "Converted %lf watts into %lx bits.\n", limit1->watts, watts_bits);
			fprintf(stderr, "Converted %lf seconds into %lx bits.\n", limit1->seconds, seconds_bits);
#endif
			limit1->bits |= watts_bits   << 0;
			limit1->bits |= seconds_bits << 17;
		}
	}	
	if(limit2){
		if (limit2->bits){
			watts_bits   = MASK_VAL( limit2->bits, 46, 32 );
			seconds_bits = MASK_VAL( limit2->bits, 55, 49 );

			translate( socket, &watts_bits, &limit2->watts, BITS_TO_WATTS );
			translate( socket, &seconds_bits, &limit2->seconds, BITS_TO_SECONDS );

		}else{
			translate( socket, &watts_bits,   &limit2->watts,   WATTS_TO_BITS   );
			translate( socket, &seconds_bits, &limit2->seconds, SECONDS_TO_BITS );
			limit2->bits |= watts_bits   << 32;
			limit2->bits |= seconds_bits << 49;
		}
	}
	if(dram){
		if (dram->bits){
			// We have been given the bits to be written to the msr.
			// For sake of completeness, translate these into watts 
			// and seconds.
			watts_bits   = MASK_VAL( dram->bits, 14,  0 );
			seconds_bits = MASK_VAL( dram->bits, 23, 17 );

			translate( socket, &watts_bits, &dram->watts, BITS_TO_WATTS );
			translate( socket, &seconds_bits, &dram->seconds, BITS_TO_SECONDS );

		}else{
			// We have been given watts and seconds and need to translate
			// these into bit values.
			translate( socket, &watts_bits,   &dram->watts,   WATTS_TO_BITS   );
			translate( socket, &seconds_bits, &dram->seconds, SECONDS_TO_BITS );
			dram->bits |= watts_bits   << 0;
			dram->bits |= seconds_bits << 17;
		}
	}
}

void
dump_rapl_limit( struct rapl_limit* L ){
	fprintf(stdout, "bits    = %lx\n", L->bits);
	fprintf(stdout, "seconds = %lf\n", L->seconds);
	fprintf(stdout, "watts   = %lf\n", L->watts);
	fprintf(stdout, "\n");
}

void 
set_rapl_limit( const int socket, struct rapl_limit* limit1, struct rapl_limit* limit2, struct rapl_limit* dram ){
	// Fill in whatever values are necessary.
	uint64_t pkg_limit=0;
<<<<<<< HEAD
#ifdef RAPL_USE_DRAM
	uint64_t dram_limit=0;
#endif

=======
#ifdef RAPL_DRAM_AVAIL
	uint64_t dram_limit=0;
#endif 
>>>>>>> ed3d197e
	calc_rapl_limit( socket, limit1, limit2, dram );

	if(limit1){
		pkg_limit |= limit1->bits | (1LL << 15) | (1LL << 16);	// enable clamping
	}
	if(limit2){
		pkg_limit |= limit2->bits | (1LL << 47) | (1LL << 48);	// enable clamping
	}
	if(limit1 || limit2){
		write_msr_by_coord( socket, 0, 0, MSR_PKG_POWER_LIMIT, pkg_limit );
	}
<<<<<<< HEAD
#ifdef RAPL_USE_DRAM
=======
#ifdef RAPL_DRAM_AVAIL
>>>>>>> ed3d197e
	if(dram){
		dram_limit |= dram->bits | (1LL << 15) | (1LL << 16);	// enable clamping
		write_msr_by_coord( socket, 0, 0, MSR_DRAM_POWER_LIMIT, dram_limit );
	}
#endif
}

void 
get_rapl_limit( const int socket, struct rapl_limit* limit1, struct rapl_limit* limit2, struct rapl_limit* dram ){
	assert(socket < NUM_SOCKETS);
	assert(socket >=0 );
	if(limit1){
		read_msr_by_coord( socket, 0, 0, MSR_PKG_POWER_LIMIT, &(limit1->bits) );
	}
	if(limit2){
		read_msr_by_coord( socket, 0, 0, MSR_PKG_POWER_LIMIT, &(limit2->bits) );
	}
<<<<<<< HEAD
#ifdef RAPL_USE_DRAM
	if(dram){
		read_msr_by_coord( socket, 0, 0, MSR_DRAM_POWER_LIMIT, &(dram->bits) );
	}
#endif
=======
#ifdef RAPL_DRAM_AVAIL
	if(dram){
		read_msr_by_coord( socket, 0, 0, MSR_DRAM_POWER_LIMIT, &(dram->bits) );
	}
#endif 
>>>>>>> ed3d197e
	// Fill in whatever values are necessary.
	calc_rapl_limit( socket, limit1, limit2, dram );
}

void
dump_rapl_terse_label(){
	int socket;
	for(socket=0; socket<NUM_SOCKETS; socket++){
		fprintf(stdout,"pkgW%02d dramW%02d ", socket, socket );
	}
}

void
dump_rapl_terse(){
	int socket;
	struct rapl_data r;

	for(socket=0; socket<NUM_SOCKETS; socket++){
		read_rapl_data(socket, &r);
		fprintf(stdout,"%8.4lf %8.4lf ", r.pkg_watts, r.dram_watts);
	}
}

void 
dump_rapl_data( struct rapl_data *r ){
	static int initialized=0;
	static struct timeval start;
	struct timeval now;
	if(!initialized){
		initialized=1;
		gettimeofday( &start, NULL );
	}
	gettimeofday( &now, NULL );
	fprintf(stdout, "pkg_watts= %8.4lf   elapsed= %8.5lf   timestamp= %9.6lf\n", 
			r->pkg_watts,
			r->elapsed,
			now.tv_sec - start.tv_sec + (now.tv_usec - start.tv_usec)/1000000.0
			);
	fprintf(stdout, "dram_watts= %8.4lf   elapsed= %8.5lf   timestamp= %9.6lf\n", 
			r->dram_watts,
			r->elapsed,
			now.tv_sec - start.tv_sec + (now.tv_usec - start.tv_usec)/1000000.0
			);
}

void
read_rapl_data( const int socket, struct rapl_data *r ){
	/* 
	 * If r is null, measurments are recorded into the local static struct s.
	 *
	 * If r is not null and r->flags == 0, measurements are also recorded 
	 *   into the local static struct s and the delta is recorded in r.
	 *
	 * If r is not null and r->flags & RDF_REENTRANT, measurements are recorded in
	 *   r only and the delta is calculated relative to the difference in 
	 *   the values passed in with r.  old_* values are destroyed and * values
	 *   are moved to old_* values.  
	 *
	 * If r is not null and r->flags & RDF_INITIALIZE, no calculations are 
	 *   performed and deltas are set to zero.  This is intented as a convenience
	 *   function only; there is no harm in initializing without this flag and
	 *   simply ignoring the results.
	 *
	 * This functionality allows for the case where the user wishes to, e.g., 
	 *   take measurments at points A, B, C, C', B', A' using three separate
	 *   rapl_data structs.
	 */

	struct rapl_data *p;	// Where the previous state lives.
	uint64_t  maxbits=4294967296;
	double max_joules=0.0;
	static struct rapl_data s[NUM_SOCKETS];

	if( (r == NULL) || !(r->flags & RDF_REENTRANT) ){
		p = &s[socket];
	} else{
		p = r;
/*		if(r->flags & RDF_INITIALIZE) {
			p->pkg_bits = 0;
			p->dram_bits = 0;
			p->pkg_joules = 0;
			p->dram_joules = 0;
			
		}*/
	}


	// Move current variables to "old" variables.
	p->pvt_old_pkg_bits	= p->pvt_pkg_bits;
	p->pvt_old_dram_bits	= p->pvt_dram_bits;
	p->pvt_old_pkg_joules	= p->pvt_pkg_joules;
	p->pvt_old_dram_joules	= p->pvt_dram_joules;
	p->pvt_old_now.tv_sec 	= p->pvt_now.tv_sec;
	p->pvt_old_now.tv_usec	= p->pvt_now.tv_usec;

	// Get current timestamp
	gettimeofday( &(p->pvt_now), NULL );

	// Get raw joules
<<<<<<< HEAD
	read_msr_by_coord( socket, 0, 0, MSR_PKG_ENERGY_STATUS,  &pkg_bits[socket]  );
#ifdef RAPL_USE_DRAM
	read_msr_by_coord( socket, 0, 0, MSR_DRAM_ENERGY_STATUS, &dram_bits[socket] );
=======
	read_msr_by_coord( socket, 0, 0, MSR_PKG_ENERGY_STATUS,  &(p->pvt_pkg_bits)  );
#ifdef RAPL_DRAM_AVAIL
	read_msr_by_coord( socket, 0, 0, MSR_DRAM_ENERGY_STATUS, &(p->pvt_dram_bits) );
>>>>>>> ed3d197e
#endif
	
	// get normalized joules
	translate( socket, &(p->pvt_pkg_bits),  &(p->pvt_pkg_joules),  BITS_TO_JOULES );
	translate( socket, &(p->pvt_dram_bits), &(p->pvt_dram_joules), BITS_TO_JOULES );
	
	// Fill in the struct if present.
	if(r){
		// Get delta in seconds
		r->elapsed = (p->pvt_now.tv_sec - p->pvt_old_now.tv_sec) 
			     +
			     (p->pvt_now.tv_usec - p->pvt_old_now.tv_usec)/1000000.0;

		// Get delta joules.
		// Now handles wraparound.
//printf("p->pkg_joules=%le, p->old_pkg_joules=%le\n", p->pvt_pkg_joules , p->pvt_old_pkg_joules);
//printf("p->dram_joules=%le, p->old_dram_joules=%le\n", p->pvt_dram_joules , p->pvt_old_dram_joules);
		if(p->pvt_pkg_joules - p->pvt_old_pkg_joules < 0)
		{
			translate(socket, &maxbits, &max_joules, BITS_TO_JOULES); 
			r->pkg_joules = ( p->pvt_pkg_joules + max_joules) - p->pvt_old_pkg_joules;
		} else {
			r->pkg_joules  = p->pvt_pkg_joules  - p->pvt_old_pkg_joules;		
		}

		if(p->pvt_dram_joules - p->pvt_old_dram_joules < 0)
		{
			translate(socket, &maxbits, &max_joules, BITS_TO_JOULES); 
			r->dram_joules = (p->pvt_dram_joules + max_joules) - p->pvt_old_dram_joules;
		} else {
			r->dram_joules = p->pvt_dram_joules - p->pvt_old_dram_joules;	
		}	

		// Get watts.
		// Does not check for div by 0.
		r->pkg_watts  = r->pkg_joules  / r->elapsed;
		r->dram_watts = r->dram_joules / r->elapsed;
	}
}
<|MERGE_RESOLUTION|>--- conflicted
+++ resolved
@@ -157,17 +157,19 @@
 
 struct rapl_power_info{
 	uint64_t msr_pkg_power_info;	// raw msr values
-	uint64_t msr_dram_power_info;
 
 	double pkg_max_power;		// watts
 	double pkg_min_power;
 	double pkg_max_window;		// seconds
 	double pkg_therm_power;		// watts
 
+#ifdef RAPL_USE_DRAM
+	uint64_t msr_dram_power_info;
 	double dram_max_power;		// watts
 	double dram_min_power;
 	double dram_max_window;		// seconds
 	double dram_therm_power;	// watts
+#endif
 };
 
 static void
@@ -177,16 +179,10 @@
 	//info->msr_dram_power_info = 0x682d0001482d0;
 
 	read_msr_by_coord( socket, 0, 0, MSR_PKG_POWER_INFO, &(info->msr_pkg_power_info) );
-<<<<<<< HEAD
 #ifdef RAPL_USE_DRAM
 	read_msr_by_coord( socket, 0, 0, MSR_DRAM_POWER_INFO, &(info->msr_dram_power_info) );
 #endif
 
-=======
-#ifdef RAPL_DRAM_AVAIL
-	read_msr_by_coord( socket, 0, 0, MSR_DRAM_POWER_INFO, &(info->msr_dram_power_info) );
-#endif
->>>>>>> ed3d197e
 	// Note that the same units are used in both the PKG and DRAM domains.
 	
 	val = MASK_VAL( info->msr_pkg_power_info,  53, 48 );
@@ -266,6 +262,7 @@
 			limit2->bits |= seconds_bits << 49;
 		}
 	}
+#ifdef RAPL_USE_DRAM
 	if(dram){
 		if (dram->bits){
 			// We have been given the bits to be written to the msr.
@@ -286,6 +283,7 @@
 			dram->bits |= seconds_bits << 17;
 		}
 	}
+#endif
 }
 
 void
@@ -300,16 +298,10 @@
 set_rapl_limit( const int socket, struct rapl_limit* limit1, struct rapl_limit* limit2, struct rapl_limit* dram ){
 	// Fill in whatever values are necessary.
 	uint64_t pkg_limit=0;
-<<<<<<< HEAD
 #ifdef RAPL_USE_DRAM
 	uint64_t dram_limit=0;
 #endif
 
-=======
-#ifdef RAPL_DRAM_AVAIL
-	uint64_t dram_limit=0;
-#endif 
->>>>>>> ed3d197e
 	calc_rapl_limit( socket, limit1, limit2, dram );
 
 	if(limit1){
@@ -321,11 +313,7 @@
 	if(limit1 || limit2){
 		write_msr_by_coord( socket, 0, 0, MSR_PKG_POWER_LIMIT, pkg_limit );
 	}
-<<<<<<< HEAD
-#ifdef RAPL_USE_DRAM
-=======
-#ifdef RAPL_DRAM_AVAIL
->>>>>>> ed3d197e
+#ifdef RAPL_USE_DRAM
 	if(dram){
 		dram_limit |= dram->bits | (1LL << 15) | (1LL << 16);	// enable clamping
 		write_msr_by_coord( socket, 0, 0, MSR_DRAM_POWER_LIMIT, dram_limit );
@@ -343,19 +331,11 @@
 	if(limit2){
 		read_msr_by_coord( socket, 0, 0, MSR_PKG_POWER_LIMIT, &(limit2->bits) );
 	}
-<<<<<<< HEAD
 #ifdef RAPL_USE_DRAM
 	if(dram){
 		read_msr_by_coord( socket, 0, 0, MSR_DRAM_POWER_LIMIT, &(dram->bits) );
 	}
 #endif
-=======
-#ifdef RAPL_DRAM_AVAIL
-	if(dram){
-		read_msr_by_coord( socket, 0, 0, MSR_DRAM_POWER_LIMIT, &(dram->bits) );
-	}
-#endif 
->>>>>>> ed3d197e
 	// Fill in whatever values are necessary.
 	calc_rapl_limit( socket, limit1, limit2, dram );
 }
@@ -433,73 +413,77 @@
 		p = &s[socket];
 	} else{
 		p = r;
-/*		if(r->flags & RDF_INITIALIZE) {
-			p->pkg_bits = 0;
-			p->dram_bits = 0;
-			p->pkg_joules = 0;
-			p->dram_joules = 0;
-			
-		}*/
-	}
-
-
+	}
+
+
+	// Zero out values on init.
+	if(p->flags & RDF_INIT){
+		p->pkg_bits=0;
+		p->pkg_joules=0.0;
+		p->now.tv_sec=0;
+		p->now.tv_usec=0;
+		p->pkg_delta_joules=0.0;
+	}
+	
 	// Move current variables to "old" variables.
-	p->pvt_old_pkg_bits	= p->pvt_pkg_bits;
-	p->pvt_old_dram_bits	= p->pvt_dram_bits;
-	p->pvt_old_pkg_joules	= p->pvt_pkg_joules;
-	p->pvt_old_dram_joules	= p->pvt_dram_joules;
-	p->pvt_old_now.tv_sec 	= p->pvt_now.tv_sec;
-	p->pvt_old_now.tv_usec	= p->pvt_now.tv_usec;
+	p->old_pkg_bits		= p->pkg_bits;
+	p->old_pkg_joules	= p->pkg_joules;
+	p->old_now.tv_sec 	= p->now.tv_sec;
+	p->old_now.tv_usec	= p->now.tv_usec;
 
 	// Get current timestamp
-	gettimeofday( &(p->pvt_now), NULL );
+	gettimeofday( &(p->now), NULL );
 
 	// Get raw joules
-<<<<<<< HEAD
-	read_msr_by_coord( socket, 0, 0, MSR_PKG_ENERGY_STATUS,  &pkg_bits[socket]  );
-#ifdef RAPL_USE_DRAM
-	read_msr_by_coord( socket, 0, 0, MSR_DRAM_ENERGY_STATUS, &dram_bits[socket] );
-=======
-	read_msr_by_coord( socket, 0, 0, MSR_PKG_ENERGY_STATUS,  &(p->pvt_pkg_bits)  );
-#ifdef RAPL_DRAM_AVAIL
-	read_msr_by_coord( socket, 0, 0, MSR_DRAM_ENERGY_STATUS, &(p->pvt_dram_bits) );
->>>>>>> ed3d197e
-#endif
+	read_msr_by_coord( socket, 0, 0, MSR_PKG_ENERGY_STATUS,  &(p->pkg_bits)  );
+	translate( socket, &(p->pkg_bits),  &(p->pkg_joules),  BITS_TO_JOULES );
 	
-	// get normalized joules
-	translate( socket, &(p->pvt_pkg_bits),  &(p->pvt_pkg_joules),  BITS_TO_JOULES );
-	translate( socket, &(p->pvt_dram_bits), &(p->pvt_dram_joules), BITS_TO_JOULES );
+#ifdef RAPL_USE_DRAM
+	p->old_dram_bits	= p->dram_bits;
+	p->old_dram_joules	= p->dram_joules;
+	read_msr_by_coord( socket, 0, 0, MSR_DRAM_ENERGY_STATUS, &(p->dram_bits) );
+	translate( socket, &(p->dram_bits), &(p->dram_joules), BITS_TO_JOULES );
+#endif
 	
 	// Fill in the struct if present.
-	if(r){
+	if(r && !(r->flags & RDF_INIT)){
 		// Get delta in seconds
-		r->elapsed = (p->pvt_now.tv_sec - p->pvt_old_now.tv_sec) 
+		r->elapsed = (p->now.tv_sec - p->old_now.tv_sec) 
 			     +
-			     (p->pvt_now.tv_usec - p->pvt_old_now.tv_usec)/1000000.0;
+			     (p->now.tv_usec - p->old_now.tv_usec)/1000000.0;
 
 		// Get delta joules.
 		// Now handles wraparound.
-//printf("p->pkg_joules=%le, p->old_pkg_joules=%le\n", p->pvt_pkg_joules , p->pvt_old_pkg_joules);
-//printf("p->dram_joules=%le, p->old_dram_joules=%le\n", p->pvt_dram_joules , p->pvt_old_dram_joules);
-		if(p->pvt_pkg_joules - p->pvt_old_pkg_joules < 0)
+		if(p->pkg_joules - p->old_pkg_joules < 0)
 		{
 			translate(socket, &maxbits, &max_joules, BITS_TO_JOULES); 
-			r->pkg_joules = ( p->pvt_pkg_joules + max_joules) - p->pvt_old_pkg_joules;
+			r->pkg_delta_joules = ( p->pkg_joules + max_joules) - p->old_pkg_joules;
 		} else {
-			r->pkg_joules  = p->pvt_pkg_joules  - p->pvt_old_pkg_joules;		
-		}
-
-		if(p->pvt_dram_joules - p->pvt_old_dram_joules < 0)
+			r->pkg_delta_joules  = p->pkg_joules  - p->old_pkg_joules;		
+		}
+
+#ifdef RAPL_USE_DRAM
+		if(p->dram_joules - p->old_dram_joules < 0)
 		{
 			translate(socket, &maxbits, &max_joules, BITS_TO_JOULES); 
-			r->dram_joules = (p->pvt_dram_joules + max_joules) - p->pvt_old_dram_joules;
+			r->dram_delta_joules = (p->dram_joules + max_joules) - p->old_dram_joules;
 		} else {
-			r->dram_joules = p->pvt_dram_joules - p->pvt_old_dram_joules;	
+			r->dram_delta_joules = p->dram_joules - p->old_dram_joules;	
 		}	
+#endif
 
 		// Get watts.
 		// Does not check for div by 0.
-		r->pkg_watts  = r->pkg_joules  / r->elapsed;
-		r->dram_watts = r->dram_joules / r->elapsed;
-	}
-}
+		if(r->elapsed > 0){
+			r->pkg_watts  = r->pkg_delta_joules  / r->elapsed;
+#ifdef RAPL_USE_DRAM
+			r->dram_watts = r->dram_delta_joules / r->elapsed;
+#endif
+		}else{
+			r->pkg_watts  = -999.0;
+#ifdef RAPL_USE_DRAM
+			r->dram_watts = -999.0;
+#endif
+		}
+	}
+}
