--- conflicted
+++ resolved
@@ -1,14 +1,11 @@
-<<<<<<< HEAD
 /* File: msr_thermal.c
  *
  * Author: Kathleen Shoga
-=======
-/*
+ *
  * Copyright (c) 2013, Lawrence Livermore National Security, LLC.  
  * Produced at the Lawrence Livermore National Laboratory  
  * Written by Kathleen Shoga, shoga1@llnl.gov.
  * All rights reserved. 
->>>>>>> 607ffef3
  * 
  * This file is part of libmsr.
  * 
